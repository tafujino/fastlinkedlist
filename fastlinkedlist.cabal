-- This file has been generated from package.yaml by hpack version 0.28.2.
--
-- see: https://github.com/sol/hpack
--
<<<<<<< HEAD
-- hash: 1bf3adeec01a36620a6b1bbaf99e8992ee568afc2d8ef1f2e90139391cbd71c3
=======
-- hash: 72f1e694d4748dad05bf6fa35132ab23b977d89f9941759835dad0deee729eaf
>>>>>>> 7398e085

name:           fastlinkedlist
version:        0.1.0.0
category:       Web
homepage:       https://github.com/githubuser/fastlinkedlist#readme
author:         Author name here
maintainer:     example@example.com
copyright:      2018 Author name here
license:        BSD3
license-file:   LICENSE
build-type:     Simple
cabal-version:  >= 1.10
extra-source-files:
    README.md

library
  exposed-modules:
      Data.OffHeapVector
      Data.FastStack
      Data.ArrayLinkedList.SLList
      Data.ArrayLinkedList.DLList
      Data.ArrayLinkedList.DLList.Ix
      Data.ArrayLinkedList.DLList.Mutable
  other-modules:
<<<<<<< HEAD
      Data.ArrayLinkedList.DLList.Mutable
      Data.OffHeapVector.Mutable
=======
      Data.ArrayLinkedList.DLList.IteratorDirection
>>>>>>> 7398e085
      Paths_fastlinkedlist
  hs-source-dirs:
      lib
  build-depends:
      base >=4.7 && <5
    , c-storable-deriving
    , data-default
    , dlist
    , doctest
    , extra
<<<<<<< HEAD
    , primitive
=======
    , mtl
>>>>>>> 7398e085
    , transformers
    , vector
  default-language: Haskell2010

test-suite test
  type: exitcode-stdio-1.0
  main-is: Main.hs
  other-modules:
      Paths_fastlinkedlist
  hs-source-dirs:
      test
  build-depends:
      base >=4.7 && <5
    , c-storable-deriving
    , data-default
    , dlist
    , doctest
    , extra
<<<<<<< HEAD
    , primitive
=======
    , mtl
>>>>>>> 7398e085
    , transformers
    , vector
  default-language: Haskell2010<|MERGE_RESOLUTION|>--- conflicted
+++ resolved
@@ -2,11 +2,7 @@
 --
 -- see: https://github.com/sol/hpack
 --
-<<<<<<< HEAD
--- hash: 1bf3adeec01a36620a6b1bbaf99e8992ee568afc2d8ef1f2e90139391cbd71c3
-=======
 -- hash: 72f1e694d4748dad05bf6fa35132ab23b977d89f9941759835dad0deee729eaf
->>>>>>> 7398e085
 
 name:           fastlinkedlist
 version:        0.1.0.0
@@ -31,12 +27,7 @@
       Data.ArrayLinkedList.DLList.Ix
       Data.ArrayLinkedList.DLList.Mutable
   other-modules:
-<<<<<<< HEAD
-      Data.ArrayLinkedList.DLList.Mutable
-      Data.OffHeapVector.Mutable
-=======
       Data.ArrayLinkedList.DLList.IteratorDirection
->>>>>>> 7398e085
       Paths_fastlinkedlist
   hs-source-dirs:
       lib
@@ -47,11 +38,7 @@
     , dlist
     , doctest
     , extra
-<<<<<<< HEAD
-    , primitive
-=======
     , mtl
->>>>>>> 7398e085
     , transformers
     , vector
   default-language: Haskell2010
@@ -70,11 +57,7 @@
     , dlist
     , doctest
     , extra
-<<<<<<< HEAD
-    , primitive
-=======
     , mtl
->>>>>>> 7398e085
     , transformers
     , vector
   default-language: Haskell2010