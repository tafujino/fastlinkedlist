--- conflicted
+++ resolved
@@ -60,435 +60,6 @@
 import Data.Default
 import Foreign.CStorable
 import GHC.Generics
-<<<<<<< HEAD
-import Data.Default
-import Data.IORef
-import Control.Monad
-import Control.Monad.Trans.Maybe
-import Control.Monad.Trans.Class
-
-type CellIndex = Int
-type CellSize  = Int
-
-sentinelIx :: CellIndex
-sentinelIx = 0
-
--- a cell in an array
-data Cell a = Cell {
-  getPrevIx :: !CellIndex,
-  getNextIx :: !CellIndex,
-  getValue  :: !a
-  } deriving (Show, Generic, CStorable, Default)
-
-instance CStorable a => Storable (Cell a) where
-  peek      = cPeek
-  poke      = cPoke
-  alignment = cAlignment
-  sizeOf    = cSizeOf
-
-data DLList a = DLList {
-  getArray :: !(OV.OffHeapVector (Cell a)),
-  getStack :: !(FS.FastStack CellIndex)
-  } deriving Eq
-
-data Iterator a = Iterator {
-  getList   :: !(DLList a),
-  getThisIx :: !CellIndex
-  } deriving Eq
-
-data RIterator a = RIterator {
-  rGetList   :: !(DLList a),
-  rGetThisIx :: !CellIndex
-  } deriving Eq
-
--- |
--- >>> list <- Data.ArrayLinkedList.DLList.new 10 :: IO (Data.ArrayLinkedList.DLList.DLList Int)
--- >>> pushFront list 1
--- >>> pushFront list 2
--- >>> pushFront list 3
--- >>> toList list
--- [3,2,1]
--- >>> forIO_ list print
--- 3
--- 2
--- 1
--- >>> foldl (+) 0 list
--- 6
--- >>> pushBack list 0
--- >>> toList list
--- [3,2,1,0]
--- >>> popFront list
--- Just 3
--- >>> toList list
--- [2,1,0]
--- >>> i0 <- getBeginItr list
--- >>> Just i1 <- getNextItr i0
--- >>> insert i1 100
--- >>> toList list
--- [2,100,1,0]
--- >>> ri0 <- getRBeginItr list
--- >>> Just ri1 <- rGetNextItr ri0
--- >>> Just ri2 <- rDelete ri1
--- >>> toList list
--- [2,100,0]
--- >>> rInsert ri2 (-1)
--- >>> toList list
--- [2,100,-1,0]
-
--- |
--- >>> list <- Data.ArrayLinkedList.DLList.new 10 :: IO (Data.ArrayLinkedList.DLList.DLList Int)
--- >>> toList list
--- []
--- >>> forIO_ list print
--- >>> foldl (+) 0 list
--- 0
--- >>> i0 <- getBeginItr list
--- >>> deref i0
--- Nothing
--- >>> mi1 <- getNextItr i0
--- >>> maybe Nothing (const $ Just "Iterator") mi1
--- Nothing
--- >>> mi2 <- getPrevItr i0
--- >>> maybe Nothing (const $ Just "Iterator") mi2
--- Nothing
--- >>> popFront list
--- Nothing
--- >>> popBack list
--- Nothing
-
--- |
--- >>> list <- Data.ArrayLinkedList.DLList.new 10 :: IO (Data.ArrayLinkedList.DLList.DLList Int)
--- >>> pushFront list 1
--- >>> pushFront list 2
--- >>> pushFront list 3
--- >>> toList list
--- [3,2,1]
--- >>> pushBack list 0
--- >>> toList list
--- [3,2,1,0]
--- >>> unsafePopFront list
--- 3
--- >>> toList list
--- [2,1,0]
--- >>> i0 <- getBeginItr list
--- >>> i1 <- unsafeGetNextItr i0
--- >>> insert i1 100
--- >>> toList list
--- [2,100,1,0]
--- >>> ri0 <- getRBeginItr list
--- >>> ri1 <- unsafeRGetNextItr ri0
--- >>> ri2 <- unsafeRDelete ri1
--- >>> toList list
--- [2,100,0]
--- >>> rInsert ri2 (-1)
--- >>> toList list
--- [2,100,-1,0]
-
-
-new :: (Default a, CStorable a) => CellSize -> IO (DLList a)
-new initialCapacity = do
-  array <- OV.new $ initialCapacity + 1 -- one cell is additionaly reserved for the sentinel
-  stack <- FS.new initialCapacity
-  OV.pushBack array Cell { getPrevIx = sentinelIx,
-                           getNextIx = sentinelIx,
-                           getValue = def }
-  return $ DLList array stack
-
--- | obtain an index of a cell, either from a stack or by allocating a new cell
-getNewIx :: (Default a, CStorable a) => DLList a -> IO CellIndex
-getNewIx list = do
-  let array = getArray list
-      stack = getStack list
-  isStackEmpty <- FS.null stack
-  if isStackEmpty
-    then do
-      allocatedIx <- OV.length array
-      -- once set to the default, but will soon be overwritten by another value, which is a waste
-      OV.pushBack array def
-      return allocatedIx
-    else FS.pop stack
-
--- |(private) obtain the cell the iterator points
-itrToCell :: (Default a, CStorable a) => Iterator a -> IO (Cell a)
-itrToCell itr = OV.unsafeRead (getArray $ getList itr) (getThisIx itr)
-
--- |(private) obtain the cell the reverse iterator points
-rItrToCell :: (Default a, CStorable a) => RIterator a -> IO (Cell a)
-rItrToCell itr = OV.unsafeRead (getArray $ rGetList itr) (rGetThisIx itr)
-
--- |obtain the value of the cell the iterator points
-deref :: (Default a, CStorable a) => Iterator a -> IO (Maybe a)
-deref itr = runMaybeT $ do
-  guard $ getThisIx itr /= sentinelIx
-  getValue <$> lift (itrToCell itr)
-
--- |obtain the value of the cell the reverse iterator points
-rDeref :: (Default a, CStorable a) => RIterator a -> IO (Maybe a)
-rDeref itr = runMaybeT $ do
-  guard $ rGetThisIx itr /= sentinelIx
-  getValue <$> lift (rItrToCell itr)
-
-unsafeDeref :: (Default a, CStorable a) => Iterator a -> IO a
-unsafeDeref itr = getValue <$> itrToCell itr
-
-unsafeRDeref :: (Default a, CStorable a) => RIterator a -> IO a
-unsafeRDeref itr = getValue <$> rItrToCell itr
-
-getBeginItr :: (Default a, CStorable a) => DLList a -> IO (Iterator a)
-getBeginItr list = do
-  sentinelCell <- OV.unsafeRead (getArray list) sentinelIx
-  return Iterator { getList = list, getThisIx = getNextIx sentinelCell }
-
-getRBeginItr :: (Default a, CStorable a) => DLList a -> IO (RIterator a)
-getRBeginItr list = do
-  sentinelCell <- OV.unsafeRead (getArray list) sentinelIx
-  return RIterator { rGetList = list, rGetThisIx = getPrevIx sentinelCell }
-
-getEndItr :: (Default a, CStorable a) => DLList a -> Iterator a
-getEndItr list = Iterator { getList = list, getThisIx = sentinelIx }
-
-getREndItr :: (Default a, CStorable a) => DLList a -> RIterator a
-getREndItr list = RIterator { rGetList = list, rGetThisIx = sentinelIx }
-
-getPrevItr :: (Default a, CStorable a) => Iterator a -> IO (Maybe (Iterator a))
-getPrevItr itr = runMaybeT $ do
-  prevIx <- getPrevIx <$> lift (itrToCell itr)
-  guard $ prevIx /= sentinelIx
-  return itr { getThisIx = prevIx }
-
-getNextItr :: (Default a, CStorable a) => Iterator a -> IO (Maybe (Iterator a))
-getNextItr itr = runMaybeT $ do
-  guard $ getThisIx itr /= sentinelIx
-  nextIx <- getNextIx <$> lift (itrToCell itr)
-  return itr { getThisIx = nextIx }
-
-unsafeGetPrevItr :: (Default a, CStorable a) => Iterator a -> IO (Iterator a)
-unsafeGetPrevItr itr = do
-  cell <- itrToCell itr
-  return itr { getThisIx = getPrevIx cell }
-
-unsafeGetNextItr :: (Default a, CStorable a) => Iterator a -> IO (Iterator a)
-unsafeGetNextItr itr = do
-  cell <- itrToCell itr
-  return itr { getThisIx = getNextIx cell }
-
-rGetPrevItr :: (Default a, CStorable a) => RIterator a -> IO (Maybe (RIterator a))
-rGetPrevItr itr = runMaybeT $ do
-  nextIx <- getNextIx <$> lift (rItrToCell itr)
-  guard $ nextIx /= sentinelIx
-  return itr { rGetThisIx = nextIx }
-
-rGetNextItr :: (Default a, CStorable a) => RIterator a -> IO (Maybe (RIterator a))
-rGetNextItr itr = runMaybeT $ do
-  guard $ rGetThisIx itr /= sentinelIx
-  prevIx <- getPrevIx <$> lift (rItrToCell itr)
-  return itr { rGetThisIx = prevIx }
-
-unsafeRGetPrevItr :: (Default a, CStorable a) => RIterator a -> IO (RIterator a)
-unsafeRGetPrevItr itr = do
-  cell <- rItrToCell itr
-  return itr { rGetThisIx = getNextIx cell }
-
-unsafeRGetNextItr :: (Default a, CStorable a) => RIterator a -> IO (RIterator a)
-unsafeRGetNextItr itr = do
-  cell <- rItrToCell itr
-  return itr { rGetThisIx = getPrevIx cell }
-
-unsafeWrite :: (Default a, CStorable a) => Iterator a -> a -> IO ()
-unsafeWrite itr e = do
-  let array = getArray $ getList itr
-      ix = getThisIx itr
-  cell <- OV.unsafeRead array ix
-  OV.unsafeWrite array ix cell { getValue = e }
-
-write :: (Default a, CStorable a) => Iterator a -> a -> IO ()
-write itr e = do
-  let array = getArray $ getList itr
-      ix = getThisIx itr
-  when (ix /= sentinelIx) $ error "cannot update the value of sentinel cell"
-  cell <- OV.unsafeRead array ix
-  OV.unsafeWrite array ix cell { getValue = e }
-
-unsafeModify :: (Default a, CStorable a) => Iterator a -> (a -> a) -> IO ()
-unsafeModify itr f = unsafeWrite itr =<< f <$> unsafeDeref itr
-
-modify :: (Default a, CStorable a) => Iterator a -> (a -> a) -> IO ()
-modify itr f = do
-  let array = getArray $ getList itr
-      ix = getThisIx itr
-  when (ix /= sentinelIx) $ error "cannot update the value of sentinel cell"
-  unsafeModify itr f
-
--- |(private) insert an element between two indices, which should be adjacent
-insertByIx :: (Default a, CStorable a) => DLList a -> CellIndex -> CellIndex -> a -> IO CellIndex
-insertByIx list leftIx rightIx e = do
-  let array = getArray list
-  newIx <- getNewIx list
-  leftCell  <- OV.unsafeRead array leftIx
-  OV.unsafeWrite array leftIx  $ leftCell  { getNextIx = newIx }
-  rightCell <- OV.unsafeRead array rightIx
-  OV.unsafeWrite array rightIx $ rightCell { getPrevIx = newIx }
-  OV.unsafeWrite array newIx Cell { getPrevIx = leftIx, getNextIx = rightIx, getValue = e }
-  return newIx
-
--- |insert an element to just before where the iterator points (the left cell of the pointed cell)
-insert :: (Default a, CStorable a) => Iterator a -> a -> IO (Iterator a)
-insert itr e = do
-  cell <- itrToCell itr
-  ix <- insertByIx (getList itr) (getPrevIx cell) (getThisIx itr) e
-  return itr { getThisIx = ix }
-
--- |insert an element to just before where the reverse iterator points (the right cell of the pointed cell)
-rInsert :: (Default a, CStorable a) => RIterator a -> a -> IO (RIterator a)
-rInsert itr e = do
-  cell <- rItrToCell itr
-  ix <- insertByIx (rGetList itr) (rGetThisIx itr) (getNextIx cell) e
-  return itr { rGetThisIx = ix }
-
--- |(private) delete a cell of the given index from the list and push the cell index to the stack
-deleteByIx :: (Default a, CStorable a) => DLList a -> CellIndex -> IO ()
-deleteByIx list ix = do
-  let array = getArray list
-  thisCell <- OV.unsafeRead array ix
-  let leftIx  = getPrevIx thisCell
-      rightIx = getNextIx thisCell
-  leftCell <- OV.unsafeRead array leftIx
-  rightCell <- OV.unsafeRead array rightIx
-  OV.unsafeWrite array leftIx  leftCell  { getNextIx = rightIx }
-  OV.unsafeWrite array rightIx rightCell { getPrevIx = leftIx }
-  FS.push (getStack list) ix
-
--- |delete a cell pointed by the iterator from the list and push the cell index to the stack
-delete :: (Default a, CStorable a) => Iterator a -> IO (Maybe (Iterator a))
-delete itr = runMaybeT $ do
-  let thisIx = getThisIx itr
-  guard $ thisIx /= sentinelIx
-  nextItr <- lift $ unsafeGetNextItr itr
-  lift $ deleteByIx (getList itr) thisIx
-  return nextItr
-
-unsafeDelete :: (Default a, CStorable a) => Iterator a -> IO (Iterator a)
-unsafeDelete itr = do
-  nextItr <- unsafeGetNextItr itr
-  deleteByIx (getList itr) (getThisIx itr)
-  return nextItr
-
--- |delete a cell pointed by the reverse iterator from the list and push the cell index to the stack
-rDelete :: (Default a, CStorable a) => RIterator a -> IO (Maybe (RIterator a))
-rDelete itr = runMaybeT $ do
-  let thisIx = rGetThisIx itr
-  guard $ thisIx /= sentinelIx
-  nextItr <- lift $ unsafeRGetNextItr itr
-  lift $ deleteByIx (rGetList itr) thisIx
-  return nextItr
-
-unsafeRDelete :: (Default a, CStorable a) => RIterator a -> IO (RIterator a)
-unsafeRDelete itr = do
-  nextItr <- unsafeRGetNextItr itr
-  deleteByIx (rGetList itr) (rGetThisIx itr)
-  return nextItr
-
-pushFront :: (Default a, CStorable a) => DLList a -> a -> IO ()
-pushFront list e = void $ (`insert` e) =<< getBeginItr list
-
-pushBack :: (Default a, CStorable a) => DLList a -> a -> IO ()
-pushBack list e = void $ (`rInsert` e) =<< getRBeginItr list
-
-popFront :: (Default a, CStorable a) => DLList a -> IO (Maybe a)
-popFront list = runMaybeT $ do
-  itr <- lift $ getBeginItr list
-  v <- MaybeT $ deref itr
-  lift $ deleteByIx list $ getThisIx itr
-  return v
-
-unsafePopFront :: (Default a, CStorable a) => DLList a -> IO a
-unsafePopFront list = do
-  itr <- getBeginItr list
-  v <- unsafeDeref itr
-  deleteByIx list $ getThisIx itr
-  return v
-
-popBack :: (Default a, CStorable a) => DLList a -> IO (Maybe a)
-popBack list = runMaybeT $ do
-  itr <- lift $ getRBeginItr list
-  v <- MaybeT $ rDeref itr
-  lift $ deleteByIx list $ rGetThisIx itr
-  return v
-
-unsafePopBack :: (Default a, CStorable a) => DLList a -> IO a
-unsafePopBack list = do
-  itr <- getRBeginItr list
-  v <- unsafeRDeref itr
-  deleteByIx list $ rGetThisIx itr
-  return v
-
-foldlItr :: (Default a, CStorable a) => (b -> Iterator a -> IO b) -> b -> Iterator a -> IO b
-foldlItr f z itr
-  | getThisIx itr == sentinelIx = return z
-  | otherwise = do
-      z' <- f z itr  -- (1)
-      nextItr <- unsafeGetNextItr itr  -- (2)
-      foldlItr f z' nextItr
--- if you want to delete the cell in f, (1) and (2) should be exchanged
-
-foldlIO :: (Default a, CStorable a) => (b -> a -> IO b) -> b -> DLList a -> IO b
-foldlIO f z = foldlItr f' z <=< getBeginItr
-  where f' w = f w <=< unsafeDeref
-
-foldlIO_ :: (Default a, CStorable a) => (b -> a -> IO b) -> b -> DLList a -> IO ()
-foldlIO_ f z list = void $ foldlIO f z list
-
-foldl :: (Default a, CStorable a) => (b -> a -> b) -> b -> DLList a -> IO b
-foldl f = foldlIO $ (return .) . f
-
-foldl1 :: (Default a, CStorable a) => (a -> a -> a) -> DLList a -> IO (Maybe a)
-foldl1 f list = runMaybeT $ do
-  itr0 <- lift $ getBeginItr list
-  v <- MaybeT $ deref itr0
-  itr1 <- lift $ unsafeGetNextItr itr0
-  lift $ foldlItr f' v itr1
-    where f' w itr = f w <$> unsafeDeref itr
-
-foldrItr :: (Default a, CStorable a) => (RIterator a -> b -> IO b) -> b -> RIterator a -> IO b
-foldrItr f z itr
-  | rGetThisIx itr == sentinelIx = return z
-  | otherwise = do
-      z' <- f itr z
-      nextItr <- unsafeRGetNextItr itr
-      foldrItr f z' nextItr
-
-foldrIO :: (Default a, CStorable a) => (a -> b -> IO b) -> b -> DLList a -> IO b
-foldrIO f z = getRBeginItr >=> foldrItr f' z
-  where f' itr w = unsafeRDeref itr >>= flip f w
-
-foldrIO_ :: (Default a, CStorable a) => (a -> b -> IO b) -> b -> DLList a -> IO ()
-foldrIO_ f z list = void $ foldrIO f z list
-
-foldr :: (Default a, CStorable a) => (a -> b -> b) -> b -> DLList a -> IO b
-foldr f = foldrIO $ (return .) . f
-
-foldr1 :: (Default a, CStorable a) => (a -> a -> a) -> DLList a -> IO (Maybe a)
-foldr1 f list = runMaybeT $ do
-  itr0 <- lift $ getRBeginItr list
-  v <- MaybeT $ rDeref itr0
-  itr1 <- lift $ unsafeRGetNextItr itr0
-  lift $ foldrItr f' v itr1 
-    where f' itr w = flip f w <$> unsafeRDeref itr 
-
-forItr_ :: (Default a, CStorable a) => Iterator a -> (Iterator a -> IO ()) -> IO ()
-forItr_ itr f = foldlItr (const $ void . f) () itr
--- (another impl.) forItr_ itr f = foldlItr (\x y -> f y >> return x) () itr
-
-forIO_ :: (Default a, CStorable a) => DLList a -> (a -> IO ()) -> IO ()
-forIO_ list f = foldlIO_ (const $ void . f) () list
--- (another impl.) forIO_ list f = foldlIO_ (\x y -> f y >> return x) () list
-
-mapIO_ :: (Default a, CStorable a) => (a -> IO ()) -> DLList a -> IO ()
-mapIO_ = flip forIO_
-
-toList :: (Default a, CStorable a) => DLList a -> IO [a]
-toList = foldrIO ((return .) . (:)) []
-=======
 import System.IO.Unsafe
 
 newtype DLList a = DLList (MDL.MDLList a)
@@ -623,4 +194,3 @@
 
 toIxList :: (Default a, CStorable a) => DLList a -> [CellIndex]
 toIxList = foldrItr ((:) . thisIx) [] . rBeginItr
->>>>>>> 7398e085
