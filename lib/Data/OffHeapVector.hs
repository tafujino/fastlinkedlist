{-
Module : Data.OffHeapVector
Description : A very fast off-heap vector using foreign memory.

This is an implemention of stack data structure using
foreign memory. The features are

- not garbage collected, so could be very large
- very fast (but can hold only unboxed types)

-}

module Data.OffHeapVector (
  OffHeapVector(),
  new,
  null,
  length,
<<<<<<< HEAD
  read,
  write,
=======
>>>>>>> 7398e085
  unsafeRead,
  read,
  unsafeWrite,
  write,
  unsafeModify,
  modify,
  pushBack,
  popBack,
  unsafePopBack,
  )
where

import Prelude hiding (length, null, read)
import Control.Monad.Extra
import Data.IORef
import qualified Data.Vector.Storable.Mutable as SMV
import Foreign.ForeignPtr
import Foreign.Storable
import Text.Printf (printf)

{-
      # = capacity
             |
  /~~~~~~~~~~~~~~~~~~~\
  +---+---+---+---+---+
  |   |   |   |   |   |
  +---+---+---+---+---+
    ^           ^
    |           |
    |        newElementIndex : this cell is used when pushBack is called.
    |
   ptr

-}

type VecIx   = Int
type VecSize = Int

-- |
data OffHeapVector a = OffHeapVector {
  vRef    :: !(IORef (ForeignPtr a)),
  capRef  :: !(IORef VecSize),
  sizeRef :: !(IORef VecSize)
  } deriving Eq

length :: Storable a => OffHeapVector a -> IO VecSize
length = readIORef . sizeRef

-- |
-- >>> v <- new 10 :: IO (OffHeapVector Char)
-- >>> null v
-- True
-- >>> pushBack v 'a'
-- >>> null v
-- False
-- >>> pushBack v 'b'
-- >>> pushBack v 'c'
-- >>> read v 0
-- 'a'
-- >>> read v 2
-- 'c'
-- >>> write v 1 'd'
-- >>> read v 1
-- 'd'


null :: Storable a => OffHeapVector a -> IO Bool
null = fmap (== 0) . length

new :: Storable a => VecSize -> IO (OffHeapVector a)
new cap = do
  v       <- mallocForeignPtrArray cap
  vRef    <- newIORef v
  capRef  <- newIORef cap
  sizeRef <- newIORef 0
  return $ OffHeapVector vRef capRef sizeRef

expand :: Storable a => OffHeapVector a -> VecSize -> IO ()
expand ov@(OffHeapVector vRef capRef sizeRef) deltaCap = do
  v    <- readIORef vRef
  cap  <- readIORef capRef
  size <- readIORef sizeRef
  let cap' = cap + deltaCap
  v' <- mallocForeignPtrArray cap'
  let srcVec = SMV.unsafeFromForeignPtr0 v  size
      dstVec = SMV.unsafeFromForeignPtr0 v' size
  SMV.copy dstVec srcVec
  writeIORef vRef v'
  writeIORef capRef cap'

checkBoundary :: Storable a => OffHeapVector a -> VecIx -> IO ()
checkBoundary ov@(OffHeapVector vRef _ sizeRef) ix = do
  v    <- readIORef vRef
  size <- readIORef sizeRef
  when (ix < 0 || size <= ix) $ error $ printf "Out of range (%d is out of [0, %d) )" ix size

unsafeRead :: Storable a => OffHeapVector a -> VecIx -> IO a
unsafeRead (OffHeapVector vRef _ _) ix = do
  v <- readIORef vRef
  withForeignPtr v $ \p -> peekElemOff p ix

read :: Storable a => OffHeapVector a -> VecIx -> IO a
<<<<<<< HEAD
read ov@(OffHeapVector vRef _ sizeRef) ix = do
  checkBoundary ov ix
  unsafeRead ov ix
=======
read ov ix = checkBoundary ov ix >> unsafeRead ov ix
>>>>>>> 7398e085

unsafeWrite :: Storable a => OffHeapVector a -> VecIx -> a -> IO ()
unsafeWrite (OffHeapVector vRef _ _) ix e = do
  v <- readIORef vRef
  withForeignPtr v $ \p -> pokeElemOff p ix e

write :: Storable a => OffHeapVector a -> VecIx -> a -> IO ()
<<<<<<< HEAD
write ov@(OffHeapVector vRef _ sizeRef) ix e = do
  checkBoundary ov ix
  unsafeWrite ov ix e
=======
write ov ix e = checkBoundary ov ix >> unsafeWrite ov ix e

unsafeModify :: Storable a => OffHeapVector a -> (a -> a) -> VecIx -> IO ()
unsafeModify ov f ix = unsafeWrite ov ix =<< f <$> unsafeRead ov ix

modify :: Storable a => OffHeapVector a -> (a -> a) -> VecIx -> IO ()
modify ov f ix = checkBoundary ov ix >> unsafeModify ov f ix
>>>>>>> 7398e085

pushBack :: Storable a => OffHeapVector a -> a -> IO ()
pushBack ov@(OffHeapVector vRef capRef sizeRef) e = do
  v    <- readIORef vRef
  size <- readIORef sizeRef
  cap  <- readIORef capRef
  when (size == cap) $ expand ov cap -- expand the vector to the double size
  unsafeWrite ov size e
  modifyIORef' sizeRef (+ 1)

unsafePopBack :: Storable a => OffHeapVector a -> IO a
unsafePopBack ov@(OffHeapVector _ _ sizeRef) = do
  size <- readIORef sizeRef
  e <- unsafeRead ov $ size - 1
  modifyIORef' sizeRef (subtract 1)
  return e

popBack :: Storable a => OffHeapVector a -> IO a
popBack ov = ifM (null ov) (error "OffHeapVector is Empty") $ unsafePopBack ov<|MERGE_RESOLUTION|>--- conflicted
+++ resolved
@@ -15,11 +15,6 @@
   new,
   null,
   length,
-<<<<<<< HEAD
-  read,
-  write,
-=======
->>>>>>> 7398e085
   unsafeRead,
   read,
   unsafeWrite,
@@ -122,13 +117,7 @@
   withForeignPtr v $ \p -> peekElemOff p ix
 
 read :: Storable a => OffHeapVector a -> VecIx -> IO a
-<<<<<<< HEAD
-read ov@(OffHeapVector vRef _ sizeRef) ix = do
-  checkBoundary ov ix
-  unsafeRead ov ix
-=======
 read ov ix = checkBoundary ov ix >> unsafeRead ov ix
->>>>>>> 7398e085
 
 unsafeWrite :: Storable a => OffHeapVector a -> VecIx -> a -> IO ()
 unsafeWrite (OffHeapVector vRef _ _) ix e = do
@@ -136,11 +125,6 @@
   withForeignPtr v $ \p -> pokeElemOff p ix e
 
 write :: Storable a => OffHeapVector a -> VecIx -> a -> IO ()
-<<<<<<< HEAD
-write ov@(OffHeapVector vRef _ sizeRef) ix e = do
-  checkBoundary ov ix
-  unsafeWrite ov ix e
-=======
 write ov ix e = checkBoundary ov ix >> unsafeWrite ov ix e
 
 unsafeModify :: Storable a => OffHeapVector a -> (a -> a) -> VecIx -> IO ()
@@ -148,7 +132,6 @@
 
 modify :: Storable a => OffHeapVector a -> (a -> a) -> VecIx -> IO ()
 modify ov f ix = checkBoundary ov ix >> unsafeModify ov f ix
->>>>>>> 7398e085
 
 pushBack :: Storable a => OffHeapVector a -> a -> IO ()
 pushBack ov@(OffHeapVector vRef capRef sizeRef) e = do
