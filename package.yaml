name:                fastlinkedlist
version:             0.1.0.0
#synopsis:
#description:
homepage:            https://github.com/githubuser/fastlinkedlist#readme
license:             BSD3
author:              Author name here
maintainer:          example@example.com
copyright:           2018 Author name here
category:            Web
extra-source-files:
- README.md

dependencies:
  - base >= 4.7 && < 5
  - vector
  - c-storable-deriving
  - data-default
  - doctest
  - dlist
  - extra
<<<<<<< HEAD
=======
  - mtl
>>>>>>> 7398e085
  - transformers

tests:
  test:
    main: Main.hs
    source-dirs: test  

library:
  exposed-modules:
     - Data.OffHeapVector
     - Data.FastStack
     - Data.ArrayLinkedList.SLList
     - Data.ArrayLinkedList.DLList
     - Data.ArrayLinkedList.DLList.Ix     
     - Data.ArrayLinkedList.DLList.Mutable     
  source-dirs: lib<|MERGE_RESOLUTION|>--- conflicted
+++ resolved
@@ -19,10 +19,7 @@
   - doctest
   - dlist
   - extra
-<<<<<<< HEAD
-=======
   - mtl
->>>>>>> 7398e085
   - transformers
 
 tests:
